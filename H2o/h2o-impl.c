///
/// Linux module to produce molecules of H2O.
///
/// An H2O molecule needs 2 hydrogen particles and 1 particle of oxygen.
/// - Hydrogen particles are provided by performing a write operation on ``/dev/h2o``.
/// - Oxygen particles are provided by performing a read operation on ``/dev/h2o``.
///
/// Both writing and reading tasks must wait until a molecule is created to finish, but a
/// read operation can be interrupted with the ``<Control+C>`` signal.
///
/// When the molecule is created, the read operation returns the concatenation of the
/// parameters given to the write command in FIFO order.
///
/// Example usage:
/// | Shell 1                   | Shell 2                   | Shell 3                   | Shell 4              |
/// | ------------------------- | ------------------------- | ------------------------- | -------------------- |
/// | ``$ echo abc > /dev/h2o`` |                           |                           |                      |
/// |                           | ``$ echo def > /dev/h2o`` |                           |                      |
/// |                           |                           | ``$ echo ghi > /dev/h2o`` |                      |
/// |                           |                           |                           | ``$ cat < /dev/h20`` |
/// | ``$``                     | ``$``                     |                           | ``abc``              |
/// |                           |                           |                           | ``ghi``              |
/// |                           | ``$ echo jkl > /dev/h2o`` |                           |                      |
/// |                           |                           |                           |                      |
/// | ``$ echo mno > /dev/h2o`` |                           |                           |                      |
/// |                           |                           | ``$ echo pqr > /dev/h20`` |                      |
/// | ``$``                     |                           | ``$``                     | ``mno``              |
/// |                           |                           |                           | ``pqr``              |
/// |                           |                           |                           | ``<Control+C>``      |
/// |                           |                           |                           | ``$``                |
///
/// \author Ignacio Slater Muñoz
<<<<<<< HEAD
/// \version 1.0.7.3
=======
/// \version 1.0.8.4
>>>>>>> ea02e515
/// \since 1.0

#pragma region : Necessary includes for device drivers
#include <linux/init.h>
#include <linux/module.h>
#include <linux/kernel.h> // printk()
#include <linux/slab.h>   // kmalloc()
#include <linux/fs.h>     // everything...
#include <linux/errno.h>  // error codes
#include <linux/types.h>  // size_t
#include <linux/proc_fs.h>
#include <linux/fcntl.h>   // O_ACCMODE
#include <linux/uaccess.h> // copy_from/to_user
#pragma endregion

#include "kmutex.h"

#pragma warning (disable : 4068 )

MODULE_LICENSE("Dual BSD/GPL");

/// Size of the buffer to store data
#define MAX_SIZE 8192

#pragma region : Declaration of h2o.c functions
/// Opens the H2O module.
/// Each time the module is opened, it's file descriptor is different.
///
/// \param inode
///     a struct containing the characteristics of the file.
/// \param pFile
///     the file descriptor.
/// \returns 0 if the operation was succesfull; an error code otherwise.
static int openH2O(struct inode *inode, struct file *pFile);

/// Closes the H2O module.
/// Each time the module is opened, it's file descriptor is different.
///
/// \param inode
///     a struct containing the characteristics of the file.
/// \param pFile
///     the file descriptor.
///
/// \returns 0 if the operation was succesfull; an error code otherwise.
static int releaseH2O(struct inode *inode, struct file *pFile);

/// Reads a fragment of the file.
/// If there are bytes remaining to be read from ``pFilePos``, then the function returns
/// ``count`` and ``pFilePos`` is moved to the first unread byte.
///
/// \param pFile
///     the file descriptor.
/// \param buf
///     the direction where the read data should be placed.
/// \param count
///     the maximum number of bytes to read.
/// \param pFilePos
///     the position from where the bytes should be read.
///
/// \returns the number of bytes read, 0 if it reaches the file's end or an error code if
///     the read operation fails.
static ssize_t readH2O(struct file *pFile, char *buf, size_t count, loff_t *pFilePos);

/// Adds a hydrogen particle to the file.
/// If the number of bytes to be written is larger than the maximum buffer size, then only
/// the bytes that doesn't exceed the buffer size are written to the file and an error
/// code is returned.
///
/// \param pFile
///     the file descriptor.
/// \param buf
///     the data to be written in the file.
/// \param count
///     the maximum number of bytes to write.
/// \param pFilePos
///     the position from where the bytes should be written.
static ssize_t writeH2O(struct file *pFile, const char *buf, size_t count,
                        loff_t *pFilePos);

/// Unregisters the H2O driver and releases it's buffer.
void exitH2O(void);

/// Registers the H2O driver and initializes it's buffer.
int initH2O(void);
#pragma endregion

/// Structure that declares the usual file access functions.
struct file_operations pH2OFileOperations = {
  read : readH2O,
  write : writeH2O,
  open : openH2O,
  release : releaseH2O
};

/// Major number
int h2oMajor = 60;

#pragma region : local variables
static char *bufferH2O;
static int in, out, size;

/// H2O's mutex
static KMutex mutex;
/// Mutex conditions
static KCondition cond, releasedHydrogen, waitingHydrogen;
static int hydrogens, oxygens;
#pragma endregion

#pragma region : Declaration of the init and exit functions
module_init(initH2O);
module_exit(exitH2O);
#pragma endregion

int initH2O(void)
{
  int returnCode;

  /* Registering device */
  returnCode = register_chrdev(h2oMajor, "h2o", &pH2OFileOperations);
  if (returnCode < 0)
  {
    printk("<1>h2o: cannot obtain major number %d\n", h2oMajor);
    return returnCode;
  }
  oxygens = 0;
  hydrogens = 0;
  in = out = size = 0;
  m_init(&mutex);
  c_init(&cond);
  c_init(&releasedHydrogen);
  c_init(&waitingHydrogen);

  /* Allocating bufferH2O */
  bufferH2O = kmalloc(MAX_SIZE, GFP_KERNEL);
  if (bufferH2O == NULL)
  {
    exitH2O();
    return -ENOMEM;
  }
  memset(bufferH2O, 0, MAX_SIZE);

  printk("<1>Inserting h2o module\n");
  return 0;
}

void exitH2O(void)
{
  /* Freeing the major number */
  unregister_chrdev(h2oMajor, "h2o");

  /* Freeing buffer h2o */
  if (bufferH2O)
  {
    kfree(bufferH2O);
  }

  printk("<1>Removing h2o module\n");
}

static int openH2O(struct inode *inode, struct file *pFile)
{
  char *mode = pFile->f_mode & FMODE_WRITE
                   ? "write"
                   : pFile->f_mode & FMODE_READ
                         ? "read"
                         : "unknown";
  printk("<1>open %p for %s\n", pFile, mode);
  return 0;
}

static int releaseH2O(struct inode *inode, struct file *pFile)
{
  printk("<1>release %p\n", pFile);
  return 0;
}

static ssize_t readH2O(struct file *pFile, char *buf, size_t ucount, loff_t *pFilePos)
{
  int k;
  ssize_t count = ucount;

  printk("<1>read %p %ld\n", pFile, count);
  m_lock(&mutex);
  printk("DEBUG:readH2O:  lock (((aquired))) %s\n", bufferH2O);

  oxygens++;
  printk("DEBUG:readH2O:  there's %d oxygens %s\n", oxygens, bufferH2O);
  while (hydrogens < 2)
  {
    printk("DEBUG:readH2O:  Not enough hydrogens. Going to sleep %s\n", oxygens, bufferH2O);
    // The procedure waits if there's not enough hydrogens
    if (c_wait(&waitingHydrogen, &mutex))
    {
      printk("<1>read interrupted\n");
      count = -EINTR;
      goto epilog;
    }
    printk("DEBUG:readH2O:  I'm awake %s\n", oxygens, bufferH2O);
  }

  if (count > size)
  {
    count = size;
  }

  /* Transfiriendo datos hacia el espacio del usuario */
  for (k = 0; k < count; k++)
  {
    if (copy_to_user(buf + k, bufferH2O + out, 1) != 0)
    {
      /* el valor de buf es una direccion invalida */
      count = -EFAULT;
      goto epilog;
    }
    printk("<1>read byte %c (%d) from %d\n",
           bufferH2O[out], bufferH2O[out], out);
    out = (out + 1) % MAX_SIZE;
    size--;
  }

epilog:
  oxygens--;
  c_broadcast(&cond);
  printk("DEBUG:readH2O:  Broadcasting %s\n", oxygens, bufferH2O);
  m_unlock(&mutex);
  printk("DEBUG:readH2O:  (((Unlocked))) %s\n", oxygens, bufferH2O);
  return count;
}

static ssize_t writeH2O(struct file *pFile, const char *buf, size_t ucount,
                        loff_t *pFilePos)
{
  int k;
  ssize_t count = ucount;

  printk("<1>write %p %ld\n", pFile, count);
  m_lock(&mutex);
  printk("DEBUG:writeH2O: lock (((aquired))) %s\n", buf);
  try:
  {
    while (hydrogens >= 2)
    {
      printk("DEBUG:writeH2O: Too much hydrogen. Going to sleep %s\n", buf);
      // The process waits if there's not enough oxygens to form a molecule
      if (c_wait(&releasedHydrogen, &mutex))
      {
        printk("<1>write interrupted\n");
        count = -EINTR;
        goto finally;
      }
      printk("DEBUG:writeH2O: I'm awake %s\n", buf);
    }
    
    for (k = 0; k < count; k++)
    {
      if (copy_from_user(bufferH2O + in, buf + k, 1) != 0)
      {
        // The buffer's adress is invalid
        count = -EFAULT;
        goto finally;
      }
      printk("<1>write byte %c (%d) at %d\n", bufferH2O[in], bufferH2O[in], in);
      in = (in + 1) % MAX_SIZE;
      size++;
    }
    hydrogens++;
    c_broadcast(&waitingHydrogen);
    printk("DEBUG:writeH2O: There's %d hydrogens %s\n", hydrogens, buf);
    while (hydrogens < 2)
    {
      printk("DEBUG:writeH2O: Not enough hydrogens. Going to sleep %s\n", buf);
      // The process waits if there's not enough oxygens to form a molecule
      if (c_wait(&waitingHydrogen, &mutex))
      {
        printk("<1>write interrupted\n");
        count = -EINTR;
        goto finally;
      }
      printk("DEBUG:writeH2O: I'm awake %s\n", buf);
<<<<<<< HEAD
      c_broadcast(&waitingHydrogen);
    }
    
=======
    }
>>>>>>> ea02e515
    while (oxygens < 1)
    {
      printk("DEBUG:writeH2O: Not enough oxygens. Going to sleep %s\n", buf);
      // The process waits if there's not enough oxygens to form a molecule
      if (c_wait(&cond, &mutex))
      {
        printk("<1>write interrupted\n");
        count = -EINTR;
        goto finally;
      }
      printk("DEBUG:writeH2O: I'm awake %s\n", buf);
      c_broadcast(&cond);
    }
    hydrogens--;
    c_broadcast(&releasedHydrogen);
  }
  finally:
  {
    m_unlock(&mutex);
    // FIXME: third write returns without a read
    printk("DEBUG:writeH2O: (((unlocked))) %s\n", buf);
    return count;
  }
}<|MERGE_RESOLUTION|>--- conflicted
+++ resolved
@@ -30,11 +30,7 @@
 /// |                           |                           |                           | ``$``                |
 ///
 /// \author Ignacio Slater Muñoz
-<<<<<<< HEAD
-/// \version 1.0.7.3
-=======
 /// \version 1.0.8.4
->>>>>>> ea02e515
 /// \since 1.0
 
 #pragma region : Necessary includes for device drivers
@@ -256,7 +252,6 @@
   }
 
 epilog:
-  oxygens--;
   c_broadcast(&cond);
   printk("DEBUG:readH2O:  Broadcasting %s\n", oxygens, bufferH2O);
   m_unlock(&mutex);
@@ -314,13 +309,7 @@
         goto finally;
       }
       printk("DEBUG:writeH2O: I'm awake %s\n", buf);
-<<<<<<< HEAD
-      c_broadcast(&waitingHydrogen);
-    }
-    
-=======
-    }
->>>>>>> ea02e515
+    }
     while (oxygens < 1)
     {
       printk("DEBUG:writeH2O: Not enough oxygens. Going to sleep %s\n", buf);
@@ -340,8 +329,11 @@
   finally:
   {
     m_unlock(&mutex);
-    // FIXME: third write returns without a read
     printk("DEBUG:writeH2O: (((unlocked))) %s\n", buf);
     return count;
   }
+  c_broadcast(&cond);
+  m_unlock(&mutex);
+  printk("DEBUG:  Returning.\n");
+  return count;
 }