/**
* Linux module to produce molecules of H2O.
*
* An H2O molecule needs 2 hydrogen particles and 1 particle of oxygen.
* - Hydrogen particles are provided by performing a write operation on ``/dev/h2o``.
* - Oxygen particles are provided by performing a read operation on ``/dev/h2o``.
*
* Both writing and reading tasks must wait until a molecule is created to finish, but a
* read operation can be interrupted with the ``<Control+C>`` signal.
*
* When the molecule is created, the read operation returns the concatenation of the
* parameters given to the write command in FIFO order.
*
* @author   Ignacio Slater Muñoz
* @version  1.0.13.9
* @since    1.0
*/

#pragma GCC diagnostic ignored "-Wunknown-pragmas"
#pragma region : Header
#pragma region Necessary includes for device drivers

#include <linux/init.h>
/* #include <linux/config.h> */
#include <linux/module.h>
#include <linux/kernel.h> /* printk() */
#include <linux/slab.h> /* kmalloc() */
#include <linux/fs.h> /* everything... */
#include <linux/errno.h> /* error codes */
#include <linux/types.h> /* size_t */
#include <linux/proc_fs.h>
#include <linux/fcntl.h> /* O_ACCMODE */
#include <linux/uaccess.h> /* copy_from/to_user */

#pragma endregion

#include "kmutex.h"

#pragma region Global variables of the driver.
/// Major number
int majorH2O = 60;
/// Buffer to store data.
#define MAX_SIZE 8
#pragma endregion

#pragma region Local variables.
static char *bufferH2O;
static int in, out;
char *hydro1, *hydro2;
static KMutex mutex;
static KCondition waitingHydrogen, waitingMolecule;
#pragma endregion
#pragma region Declaration of h2o.c functions

/**
 * Opens the H2O module.
 * Each time the module is opened, it's file descriptor is different.
 *
 * @param inode a struct containing the characteristics of the file.
 * @param pFile the file descriptor.
 *
 * @returns 0 if the operation was succesfull; an error code otherwise.
 */
static int openH2O(struct inode *inode, struct file *pFile);

/**
 * Closes the H2O module.
 *
 * Each time the module is opened, it's file descriptor is different.
 *
 * @param inode a struct containing the characteristics of the file.
 * @param pFile the file descriptor.
 *
 * @returns 0 if the operation was succesfull; an error code otherwise.
 */
static int releaseH2O(struct inode *inode, struct file *pFile);

/**
 * Reads a fragment of the file.
 *
 * If there are bytes remaining to be read from ``pFilePos``, then the function returns
 * ``count`` and ``pFilePos`` is moved to the first unread byte.
 *
 * @param pFile     the file descriptor.
 * @param buf       the direction where the read data should be placed.
 * @param count     the maximum number of bytes to read.
 * @param pFilePos  the position from where the bytes should be read.
 *
 * @returns the number of bytes read, 0 if it reaches the file's end or an error code if
 *          the read operation fails.
 */
static ssize_t readH2O(struct file *pFile, char *buf, size_t ucount, loff_t *pFilePos);

/**
 * Adds a hydrogen particle to the file.
 * If the number of bytes to be written is larger than the maximum buffer size, then only
 * the bytes that doesn't exceed the buffer size are written to the file and an error
 * code is returned.
 *
 * @param pFile
 *     the file descriptor.
 * @param buf
 *     the data to be written in the file.
 * @param count
 *     the maximum number of bytes to write.
 * @param pFilePos
 *     the position from where the bytes should be written.
 */
static ssize_t writeH2O(struct file *pFile, const char *buf, size_t ucount,
                        loff_t *pFilePos);

/// Unregisters the H2O driver and releases it's buffer.
void exitH2O(void);

/// Registers the H2O driver and initializes it's buffer.
int initH2O(void);

#pragma endregion
#pragma Helper functions

/// Ends a writing process and returns a code indicating if it was successful or not.
static ssize_t endWrite(int code, const char *buf);

static ssize_t endRead(ssize_t code);

static ssize_t end(ssize_t code, char *buf, const char *context);

static ssize_t waitHydrogen(void);

static ssize_t createMolecule(char *buf);

static ssize_t waitRelease(void);

static ssize_t writeBytes(const char *buf, int k);

static ssize_t produceHydrogen(ssize_t count, const char *buf);

#pragma endregion
#pragma endregion

MODULE_LICENSE("Dual BSD/GPL");
// Declaration of the init and exit functions
module_init(initH2O);
module_exit(exitH2O);

/// Structure that declares the usual file access functions.
struct file_operations fileOperations = {
    .read =  readH2O,
    .write =  writeH2O,
    .open =  openH2O,
    .release =  releaseH2O
};

#pragma region : Implementation

int initH2O(void) {
  int response;
  // Registering device
  response = register_chrdev(majorH2O, "h2o", &fileOperations);
  if (response < 0) {
    printk("ERROR:initH2O: Cannot obtain major number %d\n", majorH2O);
    return response;
  }

  in = out = 0;
  hydro1 = NULL;
  hydro2 = NULL;
  m_init(&mutex);
  c_init(&waitingHydrogen);
  c_init(&waitingMolecule);

  // Allocating bufferH2O
  bufferH2O = kmalloc(MAX_SIZE, GFP_KERNEL);
  if (bufferH2O == NULL) {
    exitH2O();
    return -ENOMEM;
  }
  memset(bufferH2O, 0, MAX_SIZE);

  printk("INFO:initH2O: Inserting h2o module\n");
  return 0;
}

void exitH2O(void) {
  // Freeing the major number
  unregister_chrdev(majorH2O, "h2o");

  // Freeing buffer h2o
  if (bufferH2O) {
    kfree(bufferH2O);
  }

  printk("INFO:exitH2O: Removing h2o module\n");
}

static int openH2O(struct inode *inode, struct file *pFile) {
  char *mode = pFile->f_mode & FMODE_WRITE ?
               "write" : pFile->f_mode & FMODE_READ ?
                         "read" : "unknown";
  printk("INFO:openH2O: Open %p for %s\n", pFile, mode);
  return 0;
}

static int releaseH2O(struct inode *inode, struct file *pFile) {
  printk("INFO:releaseH2O: release %p\n", pFile);
  return 0;
}

#pragma region Read/Write

static ssize_t readH2O(struct file *pFile, char *buf, size_t ucount, loff_t *pFilePos) {
  ssize_t count = ucount;
  ssize_t response;

  printk("INFO:readH2O: Read %p %ld\n", pFile, count);
  m_lock(&mutex);
  if ((response = waitHydrogen()) != 0) {
    return endRead(response);
  }
  if ((response = createMolecule(buf)) != 0) {
    return endRead(response);
  }
  return endRead(count);
}

static ssize_t writeH2O(struct file *pFile, const char *buf,
                        size_t ucount, loff_t *pFilePos) {
  ssize_t count = ucount;
  ssize_t response;

  printk("INFO:writeH2O: Write %p %ld\n", pFile, count);
  m_lock(&mutex);
  while (hydro1 != NULL && hydro2 != NULL) {
    c_wait(&waitingMolecule, &mutex);
  }
  if ((response = produceHydrogen(count, buf) != 0)) {
    return endWrite(response, buf);
  }
  c_wait(&waitingMolecule, &mutex);
  return endWrite(count, buf);
}

static ssize_t produceHydrogen(ssize_t count, const char *buf) {
  ssize_t response;
  size_t k;
  for (k = 0; k < count; k++) {
    if ((response = waitRelease()) != 0) {
      return endWrite(response, buf);
    }
    if ((response = writeBytes(buf, k)) != 0) {
      return endWrite(response, buf);
    }
  }
  return 0;
}

<<<<<<< HEAD
static ssize_t writeBytes(const char *buf, int k) {
=======
static ssize_t writeBytes(const char *buf) {
  int k;
>>>>>>> 986a25fd
  if (copy_from_user(bufferH2O + in, buf + k, 1) != 0) {
    return -EFAULT;
  }
  printk("INFO:writeH2O:writeBytes: byte %c (%d) at %d\n", bufferH2O[in], bufferH2O[in],
         in);
  in = (in + 1) % MAX_SIZE;
  if (hydro1 == NULL && hydro2 == NULL) {
    hydro1 = (char *) buf;
  } else {
    hydro2 = (char *) buf;
  }
  c_broadcast(&waitingHydrogen);
  return 0;
}

static ssize_t waitRelease(void) {
  while (hydro1 != NULL && hydro2 != NULL) {
    if (c_wait(&waitingHydrogen, &mutex)) {
      printk("INFO:writeH2O:waitRelease: Interrupted\n");
      return -EINTR;
    }
  }
  return 0;
}

#pragma endregion

static ssize_t createMolecule(char *buf) {
  int k;
  for (k = 0; k < MAX_SIZE; k++) {
    if (copy_to_user(buf + k, bufferH2O + out, 1) != 0) {
      printk("ERROR:readH2O:createMolecule: Invalid adress");
      return -EFAULT;
    }
    printk("INFO:readH2O:createMolecule: Read byte %c (%d) from %d\n", bufferH2O[out],
           bufferH2O[out], out);
    out = (out + 1) % MAX_SIZE;
  }
  hydro1 = NULL;
  hydro2 = NULL;
  c_broadcast(&waitingMolecule);
  return 0;
}

static ssize_t waitHydrogen(void) {
  while (hydro1 == NULL || hydro2 == NULL) {
    if (c_wait(&waitingHydrogen, &mutex)) {
      printk("INFO:readH2O:waitHydrogen: Interrupted.\n");
      return -EINTR;
    }
  }
  return 0;
}

#pragma region : ending functions

static ssize_t endRead(ssize_t code) {
  c_broadcast(&waitingHydrogen);
  return end(code, bufferH2O, "readH2O");
}

static ssize_t endWrite(int code, const char *buf) {
  return end(code, (char *) buf, "writeH2O");
}

static ssize_t end(ssize_t code, char *buf, const char *context) {
  m_unlock(&mutex);
  return code;
}

#pragma endregion
#pragma endregion<|MERGE_RESOLUTION|>--- conflicted
+++ resolved
@@ -254,12 +254,8 @@
   return 0;
 }
 
-<<<<<<< HEAD
 static ssize_t writeBytes(const char *buf, int k) {
-=======
-static ssize_t writeBytes(const char *buf) {
   int k;
->>>>>>> 986a25fd
   if (copy_from_user(bufferH2O + in, buf + k, 1) != 0) {
     return -EFAULT;
   }
